{
  "name": "tickedify",
<<<<<<< HEAD
  "version": "1.0.74",
=======
  "version": "1.0.16",
>>>>>>> c91f19ec
  "description": "Tickedify - Smart task management that gets things done",
  "main": "server.js",
  "scripts": {
    "start": "node server.js",
    "dev": "nodemon server.js"
  },
  "engines": {
    "node": ">=16.0.0"
  },
  "dependencies": {
    "backblaze-b2": "^1.7.1",
    "bcryptjs": "^3.0.2",
    "connect-pg-simple": "^9.0.1",
    "dotenv": "^16.5.0",
    "express": "^4.18.2",
    "express-session": "^1.18.1",
    "mailgun.js": "^10.2.3",
    "marked": "^16.4.1",
    "multer": "^1.4.5-lts.1",
    "openai": "^6.8.1",
    "pg": "^8.11.3"
  },
  "devDependencies": {
    "nodemon": "^3.0.1"
  },
  "keywords": [
    "task",
    "management",
    "productivity",
    "todo",
    "gtd"
  ],
  "author": "Jan Buskens",
  "license": "MIT"
}<|MERGE_RESOLUTION|>--- conflicted
+++ resolved
@@ -1,10 +1,6 @@
 {
   "name": "tickedify",
-<<<<<<< HEAD
-  "version": "1.0.74",
-=======
-  "version": "1.0.16",
->>>>>>> c91f19ec
+  "version": "1.0.75",
   "description": "Tickedify - Smart task management that gets things done",
   "main": "server.js",
   "scripts": {
